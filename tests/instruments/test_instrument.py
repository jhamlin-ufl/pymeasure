#
# This file is part of the PyMeasure package.
#
# Copyright (c) 2013-2022 PyMeasure Developers
#
# Permission is hereby granted, free of charge, to any person obtaining a copy
# of this software and associated documentation files (the "Software"), to deal
# in the Software without restriction, including without limitation the rights
# to use, copy, modify, merge, publish, distribute, sublicense, and/or sell
# copies of the Software, and to permit persons to whom the Software is
# furnished to do so, subject to the following conditions:
#
# The above copyright notice and this permission notice shall be included in
# all copies or substantial portions of the Software.
#
# THE SOFTWARE IS PROVIDED "AS IS", WITHOUT WARRANTY OF ANY KIND, EXPRESS OR
# IMPLIED, INCLUDING BUT NOT LIMITED TO THE WARRANTIES OF MERCHANTABILITY,
# FITNESS FOR A PARTICULAR PURPOSE AND NONINFRINGEMENT. IN NO EVENT SHALL THE
# AUTHORS OR COPYRIGHT HOLDERS BE LIABLE FOR ANY CLAIM, DAMAGES OR OTHER
# LIABILITY, WHETHER IN AN ACTION OF CONTRACT, TORT OR OTHERWISE, ARISING FROM,
# OUT OF OR IN CONNECTION WITH THE SOFTWARE OR THE USE OR OTHER DEALINGS IN
# THE SOFTWARE.
#


import pytest

<<<<<<< HEAD
from pymeasure.instruments.instrument import Instrument, FakeInstrument
from pymeasure.instruments.validators import strict_discrete_set, strict_range
=======
from pymeasure.instruments import Instrument
from pymeasure.instruments.fakes import FakeInstrument
from pymeasure.instruments.validators import strict_discrete_set, strict_range, truncated_range
>>>>>>> 4d303be0


def test_fake_instrument():
    fake = FakeInstrument()
    fake.write("Testing")
    assert fake.read() == "Testing"
    assert fake.read() == ""
    assert fake.values("5") == [5]


@pytest.mark.parametrize("dynamic", [False, True])
def test_control_doc(dynamic):
    doc = """ X property """

    class Fake(Instrument):
        x = Instrument.control(
            "", "%d", doc,
            dynamic=dynamic
        )

    expected_doc = doc + "(dynamic)" if dynamic else doc
    assert Fake.x.__doc__ == expected_doc


@pytest.mark.parametrize("dynamic", [False, True])
def test_control_validator(dynamic):
    class Fake(FakeInstrument):
        x = Instrument.control(
            "", "%d", "",
            validator=strict_discrete_set,
            values=range(10),
            dynamic=dynamic
        )

    fake = Fake()
    fake.x = 5
    assert fake.read() == '5'
    fake.x = 5
    assert fake.x == 5
    with pytest.raises(ValueError):
        fake.x = 20


@pytest.mark.parametrize("dynamic", [False, True])
def test_control_validator_map(dynamic):
    class Fake(FakeInstrument):
        x = Instrument.control(
            "", "%d", "",
            validator=strict_discrete_set,
            values=[4, 5, 6, 7],
            map_values=True,
            dynamic=dynamic
        )

    fake = Fake()
    fake.x = 5
    assert fake.read() == '1'
    fake.x = 5
    assert fake.x == 5
    with pytest.raises(ValueError):
        fake.x = 20


@pytest.mark.parametrize("dynamic", [False, True])
def test_control_dict_map(dynamic):
    class Fake(FakeInstrument):
        x = Instrument.control(
            "", "%d", "",
            validator=strict_discrete_set,
            values={5: 1, 10: 2, 20: 3},
            map_values=True,
            dynamic=dynamic
        )

    fake = Fake()
    fake.x = 5
    assert fake.read() == '1'
    fake.x = 5
    assert fake.x == 5
    fake.x = 20
    assert fake.read() == '3'


@pytest.mark.parametrize("dynamic", [False, True])
def test_control_dict_str_map(dynamic):
    class Fake(FakeInstrument):
        x = Instrument.control(
            "", "%d", "",
            validator=strict_discrete_set,
            values={'X': 1, 'Y': 2, 'Z': 3},
            map_values=True,
            dynamic=dynamic,
        )

    fake = Fake()
    fake.x = 'X'
    assert fake.read() == '1'
    fake.x = 'Y'
    assert fake.x == 'Y'
    fake.x = 'Z'
    assert fake.read() == '3'


@pytest.mark.parametrize("dynamic", [False, True])
def test_control_process(dynamic):
    class Fake(FakeInstrument):
        x = Instrument.control(
            "", "%d", "",
            validator=strict_range,
            values=[5e-3, 120e-3],
            get_process=lambda v: v * 1e-3,
            set_process=lambda v: v * 1e3,
            dynamic=dynamic,
        )

    fake = Fake()
    fake.x = 10e-3
    assert fake.read() == '10'
    fake.x = 30e-3
    assert fake.x == 30e-3


@pytest.mark.parametrize("dynamic", [False, True])
def test_control_get_process(dynamic):
    class Fake(FakeInstrument):
        x = Instrument.control(
            "", "JUNK%d", "",
            validator=strict_range,
            values=[0, 10],
            get_process=lambda v: int(v.replace('JUNK', '')),
            dynamic=dynamic,
        )

    fake = Fake()
    fake.x = 5
    assert fake.read() == 'JUNK5'
    fake.x = 5
    assert fake.x == 5


@pytest.mark.parametrize("dynamic", [False, True])
def test_control_preprocess_reply_property(dynamic):
    # test setting preprocess_reply at property-level
    class Fake(FakeInstrument):
        x = Instrument.control(
            "", "JUNK%d",
            "",
            preprocess_reply=lambda v: v.replace('JUNK', ''),
            dynamic=dynamic,
            cast=int,
        )

    fake = Fake()
    fake.x = 5
    assert fake.read() == 'JUNK5'
    # notice that read returns the full reply since preprocess_reply is only
    # called inside Adapter.values()
    fake.x = 5
    assert fake.x == 5
    fake.x = 5
    assert type(fake.x) == int


@pytest.mark.parametrize("dynamic", [False, True])
def test_control_preprocess_reply_adapter(dynamic):
    # test setting preprocess_reply at Adapter-level
    class Fake(FakeInstrument):
        def __init__(self):
            super().__init__(preprocess_reply=lambda v: v.replace('JUNK', ''))

        x = Instrument.control(
            "", "JUNK%d", "",
            dynamic=dynamic,
            cast=int
        )

    fake = Fake()
    fake.x = 5
    assert fake.read() == 'JUNK5'
    # notice that read returns the full reply since preprocess_reply is only
    # called inside Adapter.values()
    fake.x = 5
    assert fake.x == 5


@pytest.mark.parametrize("dynamic", [False, True])
def test_measurement_dict_str_map(dynamic):
    class Fake(FakeInstrument):
        x = Instrument.measurement(
            "", "",
            values={'X': 1, 'Y': 2, 'Z': 3},
            map_values=True,
            dynamic=dynamic,
        )

    fake = Fake()
    fake.write('1')
    assert fake.x == 'X'
    fake.write('2')
    assert fake.x == 'Y'
    fake.write('3')
    assert fake.x == 'Z'


@pytest.mark.parametrize("dynamic", [False, True])
def test_setting_process(dynamic):
    class Fake(FakeInstrument):
        x = Instrument.setting(
            "OUT %d", "",
            set_process=lambda v: int(bool(v)),
            dynamic=dynamic,
        )

    fake = Fake()
    fake.x = False
    assert fake.read() == 'OUT 0'
    fake.x = 2
    assert fake.read() == 'OUT 1'


@pytest.mark.parametrize("dynamic", [False, True])
def test_control_multivalue(dynamic):
    class Fake(FakeInstrument):
        x = Instrument.control(
            "", "%d,%d", "",
            dynamic=dynamic,
        )

    fake = Fake()
    fake.x = (5, 6)
    assert fake.read() == '5,6'


@pytest.mark.parametrize(
    'set_command, given, expected, dynamic',
    [("%d", 5, 5, False),
     ("%d", 5, 5, True),
     ("%d, %d", (5, 6), [5, 6], False),  # input has to be a tuple, not a list
     ("%d, %d", (5, 6), [5, 6], True),  # input has to be a tuple, not a list
     ])
def test_fakeinstrument_control(set_command, given, expected, dynamic):
    """FakeInstrument's custom simple control needs to process values correctly.
    """
    class Fake(FakeInstrument):
        x = FakeInstrument.control(
            "", set_command, "",
            dynamic=dynamic,
        )

    fake = Fake()
    fake.x = given
    assert fake.x == expected


<<<<<<< HEAD
def test_with_statement():
    """ Test the with-statement-behaviour of the instruments. """
    with FakeInstrument() as fake:
        # Check if fake is an instance of FakeInstrument
        assert isinstance(fake, FakeInstrument)

        # Check whether the shutdown function is already called
        assert fake.isShutdown is False

    # Check whether the shutdown function is called upon
    assert fake.isShutdown is True
=======
class GenericInstrument(FakeInstrument):
    #  Use truncated_range as this easily lets us test for the range boundaries
    fake_ctrl = Instrument.control(
        "", "%d", "docs",
        validator=truncated_range,
        values=(1, 10),
        dynamic=True,
    )
    fake_setting = Instrument.setting(
        "%d", "docs",
        validator=truncated_range,
        values=(1, 10),
        dynamic=True,
    )
    fake_measurement = Instrument.measurement(
        "", "docs",
        values={'X': 1, 'Y': 2, 'Z': 3},
        map_values=True,
        dynamic=True,
    )


class ExtendedInstrument(GenericInstrument):
    # Keep values unchanged, just derive another instrument, e.g. to add more properties
    pass


class StrictExtendedInstrument(ExtendedInstrument):
    # Use strict instead of truncated range validator
    fake_ctrl_validator = strict_range
    fake_setting_validator = strict_range


class NewRangeInstrument(GenericInstrument):
    # Choose different properties' values, like you would for another device model
    fake_ctrl_values = (10, 20)
    fake_setting_values = (10, 20)
    fake_measurement_values = {'X': 4, 'Y': 5, 'Z': 6}


def test_dynamic_property_unchanged_by_inheritance():
    generic = GenericInstrument()
    extended = ExtendedInstrument()

    generic.fake_ctrl = 50
    assert generic.fake_ctrl == 10
    extended.fake_ctrl = 50
    assert extended.fake_ctrl == 10

    generic.fake_setting = 50
    assert generic.read() == '10'
    extended.fake_setting = 50
    assert extended.read() == '10'

    generic.write('1')
    assert generic.fake_measurement == 'X'
    extended.write('1')
    assert extended.fake_measurement == 'X'


def test_dynamic_property_strict_raises():
    strict = StrictExtendedInstrument()

    with pytest.raises(ValueError):
        strict.fake_ctrl = 50
    with pytest.raises(ValueError):
        strict.fake_setting = 50


def test_dynamic_property_values_update_in_subclass():
    newrange = NewRangeInstrument()

    newrange.fake_ctrl = 50
    assert newrange.fake_ctrl == 20

    newrange.fake_setting = 50
    assert newrange.read() == '20'

    newrange.write('4')
    assert newrange.fake_measurement == 'X'


def test_dynamic_property_values_update_in_instance():
    generic = GenericInstrument()

    generic.fake_ctrl_values = (0, 33)
    generic.fake_ctrl = 50
    assert generic.fake_ctrl == 33

    generic.fake_setting_values = (0, 33)
    generic.fake_setting = 50
    assert generic.read() == '33'

    generic.fake_measurement_values = {'X': 7}
    generic.write('7')
    assert generic.fake_measurement == 'X'


def test_dynamic_property_values_update_in_one_instance_leaves_other_unchanged():
    generic1 = GenericInstrument()
    generic2 = GenericInstrument()

    generic1.fake_ctrl_values = (0, 33)
    generic1.fake_ctrl = 50
    generic2.fake_ctrl = 50
    assert generic1.fake_ctrl == 33
    assert generic2.fake_ctrl == 10


def test_dynamic_property_reading_special_attributes_forbidden():
    generic = GenericInstrument()
    with pytest.raises(AttributeError):
        generic.fake_ctrl_validator
>>>>>>> 4d303be0
<|MERGE_RESOLUTION|>--- conflicted
+++ resolved
@@ -25,14 +25,9 @@
 
 import pytest
 
-<<<<<<< HEAD
-from pymeasure.instruments.instrument import Instrument, FakeInstrument
-from pymeasure.instruments.validators import strict_discrete_set, strict_range
-=======
 from pymeasure.instruments import Instrument
 from pymeasure.instruments.fakes import FakeInstrument
 from pymeasure.instruments.validators import strict_discrete_set, strict_range, truncated_range
->>>>>>> 4d303be0
 
 
 def test_fake_instrument():
@@ -287,7 +282,6 @@
     assert fake.x == expected
 
 
-<<<<<<< HEAD
 def test_with_statement():
     """ Test the with-statement-behaviour of the instruments. """
     with FakeInstrument() as fake:
@@ -299,7 +293,8 @@
 
     # Check whether the shutdown function is called upon
     assert fake.isShutdown is True
-=======
+
+
 class GenericInstrument(FakeInstrument):
     #  Use truncated_range as this easily lets us test for the range boundaries
     fake_ctrl = Instrument.control(
@@ -412,5 +407,4 @@
 def test_dynamic_property_reading_special_attributes_forbidden():
     generic = GenericInstrument()
     with pytest.raises(AttributeError):
-        generic.fake_ctrl_validator
->>>>>>> 4d303be0
+        generic.fake_ctrl_validator